<<<<<<< HEAD
#!/usr/bin/env python3
# -*- coding: utf-8 -*-

'''
Script for testing jamdict library
Latest version can be found at https://github.com/neocl/jamdict

References:
    Python documentation:
        https://docs.python.org/
    Python unittest
        https://docs.python.org/3/library/unittest.html
    --
    argparse module:
        https://docs.python.org/3/howto/argparse.html
    PEP 257 - Python Docstring Conventions:
        https://www.python.org/dev/peps/pep-0257/

@author: Le Tuan Anh <tuananh.ke@gmail.com>
'''

# Copyright (c) 2016, Le Tuan Anh <tuananh.ke@gmail.com>
#
# Permission is hereby granted, free of charge, to any person obtaining a copy
# of this software and associated documentation files (the "Software"), to deal
# in the Software without restriction, including without limitation the rights
# to use, copy, modify, merge, publish, distribute, sublicense, and/or sell
# copies of the Software, and to permit persons to whom the Software is
# furnished to do so, subject to the following conditions:
#
# The above copyright notice and this permission notice shall be included in
# all copies or substantial portions of the Software.
#
# THE SOFTWARE IS PROVIDED "AS IS", WITHOUT WARRANTY OF ANY KIND, EXPRESS OR
# IMPLIED, INCLUDING BUT NOT LIMITED TO THE WARRANTIES OF MERCHANTABILITY,
# FITNESS FOR A PARTICULAR PURPOSE AND NONINFRINGEMENT. IN NO EVENT SHALL THE
# AUTHORS OR COPYRIGHT HOLDERS BE LIABLE FOR ANY CLAIM, DAMAGES OR OTHER
# LIABILITY, WHETHER IN AN ACTION OF CONTRACT, TORT OR OTHERWISE, ARISING FROM,
# OUT OF OR IN CONNECTION WITH THE SOFTWARE OR THE USE OR OTHER DEALINGS IN
# THE SOFTWARE.

__author__ = "Le Tuan Anh <tuananh.ke@gmail.com>"
__copyright__ = "Copyright 2016, jamdict"
__license__ = "MIT"

########################################################################

import os
import logging
import unittest
from pathlib import Path
from jamdict import config
from jamdict.jmdict import JMDictXMLParser
from jamdict.kanjidic2 import Kanjidic2XMLParser
from jamdict import Jamdict, JMDictXML
from jamdict import config

########################################################################

MY_DIR = Path(os.path.abspath(os.path.dirname(__file__)))
TEST_DATA = MY_DIR / 'data'
MINI_JMD = TEST_DATA / 'JMdict_mini.xml'
MINI_KD2 = TEST_DATA / 'kanjidic2_mini.xml'
MINI_JMNE = TEST_DATA / 'jmendict_mini.xml'
TEST_DB = TEST_DATA / 'jamdict_test.db'


def getLogger():
    return logging.getLogger(__name__)


class TestConfig(unittest.TestCase):

    def test_config(self):
        cfg = config.read_config()
        self.assertIn('KD2_XML', cfg)
        self.assertTrue(config.get_file('KD2_XML'))
        getLogger().info("jamdict log file location: {}".format(config._get_config_manager().locate_config()))


class TestModels(unittest.TestCase):

    def test_basic_models(self):
        parser = JMDictXMLParser()
        entries = parser.parse_file(MINI_JMD)
        self.assertEqual(len(entries), 230)  # there are 230 test entries
        e = entries[0]
        self.assertEqual(len(e), 1)  # there is only 1 sense
        self.assertEqual(len(e[0].gloss), 1)  # there is only 1 sense
        # first sense in entry e to string -> with POS
        self.assertEqual(str(e[0]), 'repetition mark in katakana ((noun (common) (futsuumeishi)))')
        self.assertEqual(str(e[0].text()), 'repetition mark in katakana')  # compact is enabled by default
        self.assertEqual(str(e[0].gloss[0]), 'repetition mark in katakana')

    def test_lookup_result(self):
        jam = Jamdict(jmd_xml_file=MINI_JMD, kd2_xml_file=MINI_KD2, auto_config=False, auto_expand=False)
        result = jam.lookup('おみやげ')
        print(repr(result))
        self.assertTrue(result.entries)
        self.assertEqual(result.entries[0].kana_forms[0].text, 'おみやげ')
        # test lookup by ID
        res = jam.lookup('id#{}'.format(1002490))
        self.assertTrue(res.entries)
        self.assertEqual(res.entries[0].kana_forms[0].text, 'おとそ')


class TestJamdictXML(unittest.TestCase):

    @classmethod
    def setUpClass(cls):
        if os.path.isfile(TEST_DB):
            os.unlink(TEST_DB)

    def test_jmdict_xml(self):
        print("Test JMDict - lookup from XML")
        parser = JMDictXMLParser()
        entries = parser.parse_file(MINI_JMD)
        jmd = JMDictXML(entries)
        self.assertTrue(jmd.lookup(u'おてんき'))

    def test_jmdict_fields(self):
        parser = JMDictXMLParser()
        entries = parser.parse_file(MINI_JMD)
        jmd = JMDictXML(entries)
        results = jmd.lookup(u'おてんき')
        print(results)

    def test_jmdict_json(self):
        print("Test JMDict - XML to JSON")
        # Load mini dict data
        jmd = JMDictXML.from_file(MINI_JMD)
        e = jmd[10]
        self.assertIsNotNone(e)
        self.assertTrue(e.to_json())
        self.assertTrue(jmd[-1].to_json())

    def test_kanjidic2_xml(self):
        print("Test KanjiDic2 XML")
        # test module read kanjidic XML
        parser = Kanjidic2XMLParser()
        kd2 = parser.parse_file(MINI_KD2)
        for c in kd2:
            self.assertIsNotNone(c)
            for g in c.rm_groups:
                self.assertIsNotNone(g)
                self.assertTrue(g.readings)
                self.assertTrue(g.meanings)

    def test_kanjidic2_json(self):
        print("Test KanjiDic2 XML to JSON")
        parser = Kanjidic2XMLParser()
        kd2 = parser.parse_file(MINI_KD2)
        for c in kd2:
            self.assertIsNotNone(c.to_json())

    def test_jamdict_xml(self):
        print("Test Jamdict search in XML files")
        jam = Jamdict(jmd_xml_file=MINI_JMD, kd2_xml_file=MINI_KD2, auto_config=False)
        result = jam.lookup('おみやげ')
        self.assertEqual(len(result.entries), 1)
        self.assertEqual(len(result.chars), 2)
        self.assertEqual({c.literal for c in result.chars}, {'土', '産'})


class TestConfig(unittest.TestCase):

    _cfg_dir = TEST_DATA / '.jamdict'
    _cfg_file = _cfg_dir / 'config.json'

    @classmethod
    def setUpClass(cls):
        cls.clean_config_file()

    @classmethod
    def tearDownClass(cls):
        cls.clean_config_file()

    @classmethod
    def clean_config_file(cls):
        if cls._cfg_file.exists():
            cls._cfg_file.unlink()
        if cls._cfg_dir.exists():
            cls._cfg_dir.rmdir()

    def test_config_file(self):
        # if configuration file doesn't exist
        conf = config.read_config(ensure_config=False, force_refresh=True)
        self.assertIsNotNone(conf)
        # and force creating config
        conf = config.read_config(ensure_config=True, force_refresh=True)
        self.assertIsNotNone(conf)

    def test_ensure_config(self):
        self.clean_config_file()
        self.assertFalse(self._cfg_file.is_file())
        conf = config._ensure_config(self._cfg_file)
        self.assertTrue(self._cfg_file.is_file())

    def test_home_dir(self):
        _orig_home = ''
        if 'JAMDICT_HOME' in os.environ:
            _orig_home = os.environ['JAMDICT_HOME']
        # set a new home
        os.environ['JAMDICT_HOME'] = str(self._cfg_dir)
        # home_dir exist ...
        if not self._cfg_dir.is_dir():
            self._cfg_dir.mkdir(parents=True)
        self.assertEqual(config.home_dir(), str(self._cfg_dir))
        # home_dir does not exist ...
        if self._cfg_dir.is_dir():
            self.clean_config_file()
        self.assertEqual(config.home_dir(), "~/.jamdict")
        # no environ
        del os.environ['JAMDICT_HOME']
        self.assertEqual(config.home_dir(), "~/.jamdict")
        os.environ['JAMDICT_HOME'] = _orig_home

class TestJamdictSQLite(unittest.TestCase):

    def test_jamdict_sqlite_all(self):
        if os.path.isfile(TEST_DB):
            os.unlink(TEST_DB)
        jam = Jamdict(db_file=TEST_DB, kd2_file=TEST_DB, jmnedict_file=TEST_DB, jmd_xml_file=MINI_JMD, kd2_xml_file=MINI_KD2, jmnedict_xml_file=MINI_JMNE)
        # Lookup using XML
        result = jam.jmdict_xml.lookup('おみやげ')
        getLogger().debug("Results: {}".format(result))
        # Lookup using SQLite
        jam.import_data()
        # test lookup
        result = jam.lookup('おみやげ')
        self.assertIsNotNone(result.entries)
        self.assertEqual(len(result.entries), 1)
        self.assertEqual(len(result.chars), 2)
        self.assertEqual({c.literal for c in result.chars}, {'土', '産'})

    def test_memory_mode(self):
        if not os.path.isfile(TEST_DB):
            jam = Jamdict(db_file=TEST_DB, kd2_file=TEST_DB, jmnedict_file=TEST_DB, jmd_xml_file=MINI_JMD, kd2_xml_file=MINI_KD2, jmnedict_xml_file=MINI_JMNE)
            jam.import_data()
        print("Test reading DB into RAM")
        ram_jam = Jamdict(TEST_DB, memory_mode=True)
        print("1st lookup")
        result = ram_jam.lookup('おみやげ')
        self.assertIsNotNone(result.entries)
        self.assertEqual(len(result.entries), 1)
        self.assertEqual(len(result.chars), 2)
        self.assertEqual({c.literal for c in result.chars}, {'土', '産'})
        print("2nd lookup")
        result = ram_jam.lookup('おみやげ')
        self.assertIsNotNone(result.entries)
        self.assertEqual(len(result.entries), 1)
        self.assertEqual(len(result.chars), 2)
        self.assertEqual({c.literal for c in result.chars}, {'土', '産'})

    def test_real_lookup(self):
        # test real lookup
        from chirptext.leutile import Timer
        t = Timer()
        ram_jam = Jamdict(memory_mode=True)
        print("1st lookup")
        t.start('Load DB into RAM')                
        result = ram_jam.lookup('おみやげ')
        t.stop('Load DB into RAM')
        print(t)
        self.assertIsNotNone(result.entries)
        self.assertEqual(len(result.entries), 1)
        self.assertEqual(3, len(result.chars))
        print(result.chars)
        self.assertEqual({c.literal for c in result.chars}, {'土', '産', '御'})
        print("2nd lookup")
        result = ram_jam.lookup('おみやげ')
        self.assertIsNotNone(result.entries)
        self.assertEqual(len(result.entries), 1)
        self.assertEqual(3, len(result.chars))
        self.assertEqual({c.literal for c in result.chars}, {'土', '産', '御'})
        print("3rd lookup")
        result = ram_jam.lookup('おみやげ')
        self.assertIsNotNone(result.entries)
        self.assertEqual(len(result.entries), 1)
        self.assertEqual(3, len(result.chars))
        self.assertEqual({c.literal for c in result.chars}, {'土', '産', '御'})


########################################################################

if __name__ == "__main__":
    unittest.main()
=======
#!/usr/bin/env python3
# -*- coding: utf-8 -*-

"""
Script for testing jamdict library
"""

# This code is a part of jamdict library: https://github.com/neocl/jamdict
# :copyright: (c) 2016 Le Tuan Anh <tuananh.ke@gmail.com>
# :license: MIT, see LICENSE for more details.

import logging
import os
import unittest
from pathlib import Path

from jamdict import Jamdict, JMDictXML
from jamdict import config
from jamdict.jmdict import JMDictXMLParser
from jamdict.kanjidic2 import Kanjidic2XMLParser


MY_DIR = Path(os.path.abspath(os.path.dirname(__file__)))
TEST_DATA = MY_DIR / 'data'
MINI_JMD = TEST_DATA / 'JMdict_mini.xml'
MINI_KD2 = TEST_DATA / 'kanjidic2_mini.xml'
MINI_JMNE = TEST_DATA / 'jmendict_mini.xml'
TEST_DB = TEST_DATA / 'jamdict_test.db'


def getLogger():
    return logging.getLogger(__name__)


class TestConfig(unittest.TestCase):

    def test_config(self):
        cfg = config.read_config()
        self.assertIn('KD2_XML', cfg)
        self.assertTrue(config.get_file('KD2_XML'))
        getLogger().info("jamdict log file location: {}".format(config._get_config_manager().locate_config()))


class TestModels(unittest.TestCase):

    def test_basic_models(self):
        parser = JMDictXMLParser()
        entries = parser.parse_file(MINI_JMD)
        self.assertEqual(len(entries), 230)  # there are 230 test entries
        e = entries[0]
        self.assertEqual(len(e), 1)  # there is only 1 sense
        self.assertEqual(len(e[0].gloss), 1)  # there is only 1 sense
        # first sense in entry e to string -> with POS
        self.assertEqual(str(e[0]), 'repetition mark in katakana ((noun (common) (futsuumeishi)))')
        self.assertEqual(str(e[0].text()), 'repetition mark in katakana')  # compact is enabled by default
        self.assertEqual(str(e[0].gloss[0]), 'repetition mark in katakana')

    def test_lookup_result(self):
        jam = Jamdict(jmd_xml_file=MINI_JMD, kd2_xml_file=MINI_KD2, auto_config=False, auto_expand=False)
        result = jam.lookup('おみやげ')
        print(repr(result))
        self.assertTrue(result.entries)
        self.assertEqual(result.entries[0].kana_forms[0].text, 'おみやげ')
        # test lookup by ID
        res = jam.lookup('id#{}'.format(1002490))
        self.assertTrue(res.entries)
        self.assertEqual(res.entries[0].kana_forms[0].text, 'おとそ')


class TestJamdictXML(unittest.TestCase):

    @classmethod
    def setUpClass(cls):
        if os.path.isfile(TEST_DB):
            os.unlink(TEST_DB)

    def test_jmdict_xml(self):
        print("Test JMDict - lookup from XML")
        parser = JMDictXMLParser()
        entries = parser.parse_file(MINI_JMD)
        jmd = JMDictXML(entries)
        self.assertTrue(jmd.lookup(u'おてんき'))

    def test_jmdict_fields(self):
        parser = JMDictXMLParser()
        entries = parser.parse_file(MINI_JMD)
        jmd = JMDictXML(entries)
        results = jmd.lookup(u'おてんき')
        print(results)

    def test_jmdict_json(self):
        print("Test JMDict - XML to JSON")
        # Load mini dict data
        jmd = JMDictXML.from_file(MINI_JMD)
        e = jmd[10]
        self.assertIsNotNone(e)
        self.assertTrue(e.to_json())
        self.assertTrue(jmd[-1].to_json())

    def test_kanjidic2_xml(self):
        print("Test KanjiDic2 XML")
        # test module read kanjidic XML
        parser = Kanjidic2XMLParser()
        kd2 = parser.parse_file(MINI_KD2)
        for c in kd2:
            self.assertIsNotNone(c)
            for g in c.rm_groups:
                self.assertIsNotNone(g)
                self.assertTrue(g.readings)
                self.assertTrue(g.meanings)

    def test_kanjidic2_json(self):
        print("Test KanjiDic2 XML to JSON")
        parser = Kanjidic2XMLParser()
        kd2 = parser.parse_file(MINI_KD2)
        for c in kd2:
            self.assertIsNotNone(c.to_json())

    def test_jamdict_xml(self):
        print("Test Jamdict search in XML files")
        jam = Jamdict(jmd_xml_file=MINI_JMD, kd2_xml_file=MINI_KD2, auto_config=False)
        result = jam.lookup('おみやげ')
        self.assertEqual(len(result.entries), 1)
        self.assertEqual(len(result.chars), 2)
        self.assertEqual({c.literal for c in result.chars}, {'土', '産'})


class TestConfig(unittest.TestCase):

    _cfg_dir = TEST_DATA / '.jamdict'
    _cfg_file = _cfg_dir / 'config.json'

    @classmethod
    def setUpClass(cls):
        cls.clean_config_file()

    @classmethod
    def tearDownClass(cls):
        cls.clean_config_file()

    @classmethod
    def clean_config_file(cls):
        if cls._cfg_file.exists():
            cls._cfg_file.unlink()
        if cls._cfg_dir.exists():
            cls._cfg_dir.rmdir()

    def test_config_file(self):
        # if configuration file doesn't exist
        conf = config.read_config(ensure_config=False, force_refresh=True)
        self.assertIsNotNone(conf)
        # and force creating config
        conf = config.read_config(ensure_config=True, force_refresh=True)
        self.assertIsNotNone(conf)

    def test_ensure_config(self):
        self.clean_config_file()
        self.assertFalse(self._cfg_file.is_file())
        conf = config._ensure_config(self._cfg_file)
        self.assertTrue(self._cfg_file.is_file())

    def test_home_dir(self):
        _orig_home = ''
        if 'JAMDICT_HOME' in os.environ:
            _orig_home = os.environ['JAMDICT_HOME']
        # set a new home
        os.environ['JAMDICT_HOME'] = str(self._cfg_dir)
        # home_dir exist ...
        if not self._cfg_dir.is_dir():
            self._cfg_dir.mkdir(parents=True)
        self.assertEqual(config.home_dir(), str(self._cfg_dir))
        # home_dir does not exist ...
        if self._cfg_dir.is_dir():
            self.clean_config_file()
        self.assertEqual(config.home_dir(), "~/.jamdict")
        # no environ
        del os.environ['JAMDICT_HOME']
        self.assertEqual(config.home_dir(), "~/.jamdict")
        os.environ['JAMDICT_HOME'] = _orig_home


class TestJamdictSQLite(unittest.TestCase):

    def test_jamdict_sqlite_all(self):
        if os.path.isfile(TEST_DB):
            os.unlink(TEST_DB)
        jam = Jamdict(db_file=TEST_DB, kd2_file=TEST_DB, jmnedict_file=TEST_DB, jmd_xml_file=MINI_JMD, kd2_xml_file=MINI_KD2, jmnedict_xml_file=MINI_JMNE)
        # Lookup using XML
        result = jam.jmdict_xml.lookup('おみやげ')
        getLogger().debug("Results: {}".format(result))
        # Lookup using SQLite
        jam.import_data()
        # test lookup
        result = jam.lookup('おみやげ')
        print(result.entries)
        self.assertEqual(len(result.entries), 1)
        self.assertEqual(len(result.chars), 2)
        self.assertEqual({c.literal for c in result.chars}, {'土', '産'})


########################################################################

if __name__ == "__main__":
    unittest.main()
>>>>>>> a36111ea
<|MERGE_RESOLUTION|>--- conflicted
+++ resolved
@@ -1,62 +1,24 @@
-<<<<<<< HEAD
 #!/usr/bin/env python3
 # -*- coding: utf-8 -*-
 
-'''
+"""
 Script for testing jamdict library
-Latest version can be found at https://github.com/neocl/jamdict
-
-References:
-    Python documentation:
-        https://docs.python.org/
-    Python unittest
-        https://docs.python.org/3/library/unittest.html
-    --
-    argparse module:
-        https://docs.python.org/3/howto/argparse.html
-    PEP 257 - Python Docstring Conventions:
-        https://www.python.org/dev/peps/pep-0257/
-
-@author: Le Tuan Anh <tuananh.ke@gmail.com>
-'''
-
-# Copyright (c) 2016, Le Tuan Anh <tuananh.ke@gmail.com>
-#
-# Permission is hereby granted, free of charge, to any person obtaining a copy
-# of this software and associated documentation files (the "Software"), to deal
-# in the Software without restriction, including without limitation the rights
-# to use, copy, modify, merge, publish, distribute, sublicense, and/or sell
-# copies of the Software, and to permit persons to whom the Software is
-# furnished to do so, subject to the following conditions:
-#
-# The above copyright notice and this permission notice shall be included in
-# all copies or substantial portions of the Software.
-#
-# THE SOFTWARE IS PROVIDED "AS IS", WITHOUT WARRANTY OF ANY KIND, EXPRESS OR
-# IMPLIED, INCLUDING BUT NOT LIMITED TO THE WARRANTIES OF MERCHANTABILITY,
-# FITNESS FOR A PARTICULAR PURPOSE AND NONINFRINGEMENT. IN NO EVENT SHALL THE
-# AUTHORS OR COPYRIGHT HOLDERS BE LIABLE FOR ANY CLAIM, DAMAGES OR OTHER
-# LIABILITY, WHETHER IN AN ACTION OF CONTRACT, TORT OR OTHERWISE, ARISING FROM,
-# OUT OF OR IN CONNECTION WITH THE SOFTWARE OR THE USE OR OTHER DEALINGS IN
-# THE SOFTWARE.
-
-__author__ = "Le Tuan Anh <tuananh.ke@gmail.com>"
-__copyright__ = "Copyright 2016, jamdict"
-__license__ = "MIT"
-
-########################################################################
-
+"""
+
+# This code is a part of jamdict library: https://github.com/neocl/jamdict
+# :copyright: (c) 2016 Le Tuan Anh <tuananh.ke@gmail.com>
+# :license: MIT, see LICENSE for more details.
+
+import logging
 import os
-import logging
 import unittest
 from pathlib import Path
+
+from jamdict import Jamdict, JMDictXML
 from jamdict import config
 from jamdict.jmdict import JMDictXMLParser
 from jamdict.kanjidic2 import Kanjidic2XMLParser
-from jamdict import Jamdict, JMDictXML
-from jamdict import config
-
-########################################################################
+
 
 MY_DIR = Path(os.path.abspath(os.path.dirname(__file__)))
 TEST_DATA = MY_DIR / 'data'
@@ -216,279 +178,74 @@
         self.assertEqual(config.home_dir(), "~/.jamdict")
         os.environ['JAMDICT_HOME'] = _orig_home
 
-class TestJamdictSQLite(unittest.TestCase):
-
-    def test_jamdict_sqlite_all(self):
-        if os.path.isfile(TEST_DB):
-            os.unlink(TEST_DB)
-        jam = Jamdict(db_file=TEST_DB, kd2_file=TEST_DB, jmnedict_file=TEST_DB, jmd_xml_file=MINI_JMD, kd2_xml_file=MINI_KD2, jmnedict_xml_file=MINI_JMNE)
-        # Lookup using XML
-        result = jam.jmdict_xml.lookup('おみやげ')
-        getLogger().debug("Results: {}".format(result))
-        # Lookup using SQLite
-        jam.import_data()
-        # test lookup
-        result = jam.lookup('おみやげ')
-        self.assertIsNotNone(result.entries)
-        self.assertEqual(len(result.entries), 1)
-        self.assertEqual(len(result.chars), 2)
-        self.assertEqual({c.literal for c in result.chars}, {'土', '産'})
-
-    def test_memory_mode(self):
-        if not os.path.isfile(TEST_DB):
-            jam = Jamdict(db_file=TEST_DB, kd2_file=TEST_DB, jmnedict_file=TEST_DB, jmd_xml_file=MINI_JMD, kd2_xml_file=MINI_KD2, jmnedict_xml_file=MINI_JMNE)
-            jam.import_data()
-        print("Test reading DB into RAM")
-        ram_jam = Jamdict(TEST_DB, memory_mode=True)
-        print("1st lookup")
-        result = ram_jam.lookup('おみやげ')
-        self.assertIsNotNone(result.entries)
-        self.assertEqual(len(result.entries), 1)
-        self.assertEqual(len(result.chars), 2)
-        self.assertEqual({c.literal for c in result.chars}, {'土', '産'})
-        print("2nd lookup")
-        result = ram_jam.lookup('おみやげ')
-        self.assertIsNotNone(result.entries)
-        self.assertEqual(len(result.entries), 1)
-        self.assertEqual(len(result.chars), 2)
-        self.assertEqual({c.literal for c in result.chars}, {'土', '産'})
-
-    def test_real_lookup(self):
-        # test real lookup
-        from chirptext.leutile import Timer
-        t = Timer()
-        ram_jam = Jamdict(memory_mode=True)
-        print("1st lookup")
-        t.start('Load DB into RAM')                
-        result = ram_jam.lookup('おみやげ')
-        t.stop('Load DB into RAM')
-        print(t)
-        self.assertIsNotNone(result.entries)
-        self.assertEqual(len(result.entries), 1)
-        self.assertEqual(3, len(result.chars))
-        print(result.chars)
-        self.assertEqual({c.literal for c in result.chars}, {'土', '産', '御'})
-        print("2nd lookup")
-        result = ram_jam.lookup('おみやげ')
-        self.assertIsNotNone(result.entries)
-        self.assertEqual(len(result.entries), 1)
-        self.assertEqual(3, len(result.chars))
-        self.assertEqual({c.literal for c in result.chars}, {'土', '産', '御'})
-        print("3rd lookup")
-        result = ram_jam.lookup('おみやげ')
-        self.assertIsNotNone(result.entries)
-        self.assertEqual(len(result.entries), 1)
-        self.assertEqual(3, len(result.chars))
-        self.assertEqual({c.literal for c in result.chars}, {'土', '産', '御'})
+
+class TestJamdictSQLite(unittest.TestCase):
+
+    def test_jamdict_sqlite_all(self):
+        if os.path.isfile(TEST_DB):
+            os.unlink(TEST_DB)
+        jam = Jamdict(db_file=TEST_DB, kd2_file=TEST_DB, jmnedict_file=TEST_DB, jmd_xml_file=MINI_JMD, kd2_xml_file=MINI_KD2, jmnedict_xml_file=MINI_JMNE)
+        # Lookup using XML
+        result = jam.jmdict_xml.lookup('おみやげ')
+        getLogger().debug("Results: {}".format(result))
+        # Lookup using SQLite
+        jam.import_data()
+        # test lookup
+        result = jam.lookup('おみやげ')
+        self.assertIsNotNone(result.entries)
+        self.assertEqual(len(result.entries), 1)
+        self.assertEqual(len(result.chars), 2)
+        self.assertEqual({c.literal for c in result.chars}, {'土', '産'})
+
+    def test_memory_mode(self):
+        if not os.path.isfile(TEST_DB):
+            jam = Jamdict(db_file=TEST_DB, kd2_file=TEST_DB, jmnedict_file=TEST_DB, jmd_xml_file=MINI_JMD, kd2_xml_file=MINI_KD2, jmnedict_xml_file=MINI_JMNE)
+            jam.import_data()
+        print("Test reading DB into RAM")
+        ram_jam = Jamdict(TEST_DB, memory_mode=True)
+        print("1st lookup")
+        result = ram_jam.lookup('おみやげ')
+        self.assertIsNotNone(result.entries)
+        self.assertEqual(len(result.entries), 1)
+        self.assertEqual(len(result.chars), 2)
+        self.assertEqual({c.literal for c in result.chars}, {'土', '産'})
+        print("2nd lookup")
+        result = ram_jam.lookup('おみやげ')
+        self.assertIsNotNone(result.entries)
+        self.assertEqual(len(result.entries), 1)
+        self.assertEqual(len(result.chars), 2)
+        self.assertEqual({c.literal for c in result.chars}, {'土', '産'})
+
+    def test_real_lookup(self):
+        # test real lookup
+        from chirptext.leutile import Timer
+        t = Timer()
+        ram_jam = Jamdict(memory_mode=True)
+        print("1st lookup")
+        t.start('Load DB into RAM')                
+        result = ram_jam.lookup('おみやげ')
+        t.stop('Load DB into RAM')
+        print(t)
+        self.assertIsNotNone(result.entries)
+        self.assertEqual(len(result.entries), 1)
+        self.assertEqual(3, len(result.chars))
+        print(result.chars)
+        self.assertEqual({c.literal for c in result.chars}, {'土', '産', '御'})
+        print("2nd lookup")
+        result = ram_jam.lookup('おみやげ')
+        self.assertIsNotNone(result.entries)
+        self.assertEqual(len(result.entries), 1)
+        self.assertEqual(3, len(result.chars))
+        self.assertEqual({c.literal for c in result.chars}, {'土', '産', '御'})
+        print("3rd lookup")
+        result = ram_jam.lookup('おみやげ')
+        self.assertIsNotNone(result.entries)
+        self.assertEqual(len(result.entries), 1)
+        self.assertEqual(3, len(result.chars))
+        self.assertEqual({c.literal for c in result.chars}, {'土', '産', '御'})
 
 
 ########################################################################
 
 if __name__ == "__main__":
-    unittest.main()
-=======
-#!/usr/bin/env python3
-# -*- coding: utf-8 -*-
-
-"""
-Script for testing jamdict library
-"""
-
-# This code is a part of jamdict library: https://github.com/neocl/jamdict
-# :copyright: (c) 2016 Le Tuan Anh <tuananh.ke@gmail.com>
-# :license: MIT, see LICENSE for more details.
-
-import logging
-import os
-import unittest
-from pathlib import Path
-
-from jamdict import Jamdict, JMDictXML
-from jamdict import config
-from jamdict.jmdict import JMDictXMLParser
-from jamdict.kanjidic2 import Kanjidic2XMLParser
-
-
-MY_DIR = Path(os.path.abspath(os.path.dirname(__file__)))
-TEST_DATA = MY_DIR / 'data'
-MINI_JMD = TEST_DATA / 'JMdict_mini.xml'
-MINI_KD2 = TEST_DATA / 'kanjidic2_mini.xml'
-MINI_JMNE = TEST_DATA / 'jmendict_mini.xml'
-TEST_DB = TEST_DATA / 'jamdict_test.db'
-
-
-def getLogger():
-    return logging.getLogger(__name__)
-
-
-class TestConfig(unittest.TestCase):
-
-    def test_config(self):
-        cfg = config.read_config()
-        self.assertIn('KD2_XML', cfg)
-        self.assertTrue(config.get_file('KD2_XML'))
-        getLogger().info("jamdict log file location: {}".format(config._get_config_manager().locate_config()))
-
-
-class TestModels(unittest.TestCase):
-
-    def test_basic_models(self):
-        parser = JMDictXMLParser()
-        entries = parser.parse_file(MINI_JMD)
-        self.assertEqual(len(entries), 230)  # there are 230 test entries
-        e = entries[0]
-        self.assertEqual(len(e), 1)  # there is only 1 sense
-        self.assertEqual(len(e[0].gloss), 1)  # there is only 1 sense
-        # first sense in entry e to string -> with POS
-        self.assertEqual(str(e[0]), 'repetition mark in katakana ((noun (common) (futsuumeishi)))')
-        self.assertEqual(str(e[0].text()), 'repetition mark in katakana')  # compact is enabled by default
-        self.assertEqual(str(e[0].gloss[0]), 'repetition mark in katakana')
-
-    def test_lookup_result(self):
-        jam = Jamdict(jmd_xml_file=MINI_JMD, kd2_xml_file=MINI_KD2, auto_config=False, auto_expand=False)
-        result = jam.lookup('おみやげ')
-        print(repr(result))
-        self.assertTrue(result.entries)
-        self.assertEqual(result.entries[0].kana_forms[0].text, 'おみやげ')
-        # test lookup by ID
-        res = jam.lookup('id#{}'.format(1002490))
-        self.assertTrue(res.entries)
-        self.assertEqual(res.entries[0].kana_forms[0].text, 'おとそ')
-
-
-class TestJamdictXML(unittest.TestCase):
-
-    @classmethod
-    def setUpClass(cls):
-        if os.path.isfile(TEST_DB):
-            os.unlink(TEST_DB)
-
-    def test_jmdict_xml(self):
-        print("Test JMDict - lookup from XML")
-        parser = JMDictXMLParser()
-        entries = parser.parse_file(MINI_JMD)
-        jmd = JMDictXML(entries)
-        self.assertTrue(jmd.lookup(u'おてんき'))
-
-    def test_jmdict_fields(self):
-        parser = JMDictXMLParser()
-        entries = parser.parse_file(MINI_JMD)
-        jmd = JMDictXML(entries)
-        results = jmd.lookup(u'おてんき')
-        print(results)
-
-    def test_jmdict_json(self):
-        print("Test JMDict - XML to JSON")
-        # Load mini dict data
-        jmd = JMDictXML.from_file(MINI_JMD)
-        e = jmd[10]
-        self.assertIsNotNone(e)
-        self.assertTrue(e.to_json())
-        self.assertTrue(jmd[-1].to_json())
-
-    def test_kanjidic2_xml(self):
-        print("Test KanjiDic2 XML")
-        # test module read kanjidic XML
-        parser = Kanjidic2XMLParser()
-        kd2 = parser.parse_file(MINI_KD2)
-        for c in kd2:
-            self.assertIsNotNone(c)
-            for g in c.rm_groups:
-                self.assertIsNotNone(g)
-                self.assertTrue(g.readings)
-                self.assertTrue(g.meanings)
-
-    def test_kanjidic2_json(self):
-        print("Test KanjiDic2 XML to JSON")
-        parser = Kanjidic2XMLParser()
-        kd2 = parser.parse_file(MINI_KD2)
-        for c in kd2:
-            self.assertIsNotNone(c.to_json())
-
-    def test_jamdict_xml(self):
-        print("Test Jamdict search in XML files")
-        jam = Jamdict(jmd_xml_file=MINI_JMD, kd2_xml_file=MINI_KD2, auto_config=False)
-        result = jam.lookup('おみやげ')
-        self.assertEqual(len(result.entries), 1)
-        self.assertEqual(len(result.chars), 2)
-        self.assertEqual({c.literal for c in result.chars}, {'土', '産'})
-
-
-class TestConfig(unittest.TestCase):
-
-    _cfg_dir = TEST_DATA / '.jamdict'
-    _cfg_file = _cfg_dir / 'config.json'
-
-    @classmethod
-    def setUpClass(cls):
-        cls.clean_config_file()
-
-    @classmethod
-    def tearDownClass(cls):
-        cls.clean_config_file()
-
-    @classmethod
-    def clean_config_file(cls):
-        if cls._cfg_file.exists():
-            cls._cfg_file.unlink()
-        if cls._cfg_dir.exists():
-            cls._cfg_dir.rmdir()
-
-    def test_config_file(self):
-        # if configuration file doesn't exist
-        conf = config.read_config(ensure_config=False, force_refresh=True)
-        self.assertIsNotNone(conf)
-        # and force creating config
-        conf = config.read_config(ensure_config=True, force_refresh=True)
-        self.assertIsNotNone(conf)
-
-    def test_ensure_config(self):
-        self.clean_config_file()
-        self.assertFalse(self._cfg_file.is_file())
-        conf = config._ensure_config(self._cfg_file)
-        self.assertTrue(self._cfg_file.is_file())
-
-    def test_home_dir(self):
-        _orig_home = ''
-        if 'JAMDICT_HOME' in os.environ:
-            _orig_home = os.environ['JAMDICT_HOME']
-        # set a new home
-        os.environ['JAMDICT_HOME'] = str(self._cfg_dir)
-        # home_dir exist ...
-        if not self._cfg_dir.is_dir():
-            self._cfg_dir.mkdir(parents=True)
-        self.assertEqual(config.home_dir(), str(self._cfg_dir))
-        # home_dir does not exist ...
-        if self._cfg_dir.is_dir():
-            self.clean_config_file()
-        self.assertEqual(config.home_dir(), "~/.jamdict")
-        # no environ
-        del os.environ['JAMDICT_HOME']
-        self.assertEqual(config.home_dir(), "~/.jamdict")
-        os.environ['JAMDICT_HOME'] = _orig_home
-
-
-class TestJamdictSQLite(unittest.TestCase):
-
-    def test_jamdict_sqlite_all(self):
-        if os.path.isfile(TEST_DB):
-            os.unlink(TEST_DB)
-        jam = Jamdict(db_file=TEST_DB, kd2_file=TEST_DB, jmnedict_file=TEST_DB, jmd_xml_file=MINI_JMD, kd2_xml_file=MINI_KD2, jmnedict_xml_file=MINI_JMNE)
-        # Lookup using XML
-        result = jam.jmdict_xml.lookup('おみやげ')
-        getLogger().debug("Results: {}".format(result))
-        # Lookup using SQLite
-        jam.import_data()
-        # test lookup
-        result = jam.lookup('おみやげ')
-        print(result.entries)
-        self.assertEqual(len(result.entries), 1)
-        self.assertEqual(len(result.chars), 2)
-        self.assertEqual({c.literal for c in result.chars}, {'土', '産'})
-
-
-########################################################################
-
-if __name__ == "__main__":
-    unittest.main()
->>>>>>> a36111ea
+    unittest.main()