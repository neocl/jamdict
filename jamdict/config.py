--- conflicted
+++ resolved
@@ -1,153 +1,134 @@
-# -*- coding: utf-8 -*-
-
-'''
-Jamdict configuration management
-
-Latest version can be found at https://github.com/neocl/jamdict
-
-@author: Le Tuan Anh <tuananh.ke@gmail.com>
-@license: MIT
-'''
-
-# Copyright (c) 2016, Le Tuan Anh <tuananh.ke@gmail.com>
-#
-# Permission is hereby granted, free of charge, to any person obtaining a copy
-# of this software and associated documentation files (the "Software"), to deal
-# in the Software without restriction, including without limitation the rights
-# to use, copy, modify, merge, publish, distribute, sublicense, and/or sell
-# copies of the Software, and to permit persons to whom the Software is
-# furnished to do so, subject to the following conditions:
-#
-# The above copyright notice and this permission notice shall be included in
-# all copies or substantial portions of the Software.
-#
-# THE SOFTWARE IS PROVIDED "AS IS", WITHOUT WARRANTY OF ANY KIND, EXPRESS OR
-# IMPLIED, INCLUDING BUT NOT LIMITED TO THE WARRANTIES OF MERCHANTABILITY,
-# FITNESS FOR A PARTICULAR PURPOSE AND NONINFRINGEMENT. IN NO EVENT SHALL THE
-# AUTHORS OR COPYRIGHT HOLDERS BE LIABLE FOR ANY CLAIM, DAMAGES OR OTHER
-# LIABILITY, WHETHER IN AN ACTION OF CONTRACT, TORT OR OTHERWISE, ARISING FROM,
-# OUT OF OR IN CONNECTION WITH THE SOFTWARE OR THE USE OR OTHER DEALINGS IN
-# THE SOFTWARE.
-
-########################################################################
-
-import os
-from pathlib import Path
-import logging
-
-from chirptext import AppConfig
-from chirptext.chio import read_file, write_file
-
-# ----------------------------------------------------------------------
-# Configuration
-# ----------------------------------------------------------------------
-
-MY_DIR = os.path.dirname(__file__)
-CONFIG_TEMPLATE = os.path.join(MY_DIR, 'data', 'config_template.json')
-__jamdict_home = os.environ.get('JAMDICT_HOME', MY_DIR)
-__app_config = AppConfig('jamdict', mode=AppConfig.JSON, working_dir=__jamdict_home)
-
-
-def _get_config_manager():
-    ''' Internal function for retrieving application config manager object
-    Don't use this directly, use read_config() method instead
-    '''
-    return __app_config
-
-
-<<<<<<< HEAD
-def _ensure_config(config_dir='~/.jamdict/', config_filename='config.json'):
-    # need to create a config
-    config_dir = os.path.expanduser(config_dir)
-    if not os.path.exists(config_dir):
-        os.makedirs(config_dir)
-    cfg_loc = os.path.join(config_dir, config_filename)
-    if os.path.isfile(cfg_loc):
-        logging.getLogger(__name__).info(f"Jamdict configuration file exists at {cfg_loc}")
-    else:
-        default_config = read_file(CONFIG_TEMPLATE)
-        logging.getLogger(__name__).warning("Jamdict configuration file could not be found. A new configuration file will be generated at {}".format(cfg_loc))
-        logging.getLogger(__name__).debug("Default config: {}".format(default_config))
-        write_file(cfg_loc, default_config)
-
-
-def read_config(ensure_config=False, force_refresh=False):
-    if force_refresh or not __app_config.config:
-        if not __app_config.locate_config() and ensure_config:
-            _ensure_config()
-            # [2021-04-15] data can be installed via PyPI
-            # configuration file can be optional now
-            # load config from default template
-=======
-def _ensure_config(config_path='~/.jamdict/config.json', mkdir=True):
-    _path = Path(os.path.expanduser(config_path))
-    # auto create config dir
-    if mkdir:
-        _path.parent.mkdir(exist_ok=True)
-    if not _path.exists():
-        default_config = read_file(CONFIG_TEMPLATE)
-        getLogger().warning(f"Jamdict configuration file could not be found. A new configuration file will be generated at {_path}")
-        getLogger().debug(f"Default config: {default_config}")
-        write_file(_path, default_config)
-
-
-def read_config(config_file=None):
-    ''' Read jamdict configuration (jamdict home folder, database name, etc.) from config file.
-
-    When no configuration is available, jamdict will default JAMDICT_HOME to ``~/.jamdict``
-
-    This function should be called right after import statements (i.e. before jam = Jamdict())
-
-    The "standard" locations for configuration file include but not limited to:
-    ~/.jamdict/config.json
-    ~/.config/jamdict/config.json
-    ./data/jamdict.json
-    ./jamdict.json
-    ./data/.jamdict.json
-    ./.jamdict.json
-    
-    :param config_file: Path to configuration file. When config_file is None, jamdict will try to guess the location of the file.
-    '''
-    if config_file and os.path.isfile(config_file):
-        __app_config.load(config_file)
-    elif not __app_config.config and not __app_config.locate_config():
-        # _ensure_config()
-        # [2021-04-15] data can be installed via PyPI
-        # configuration file can be optional now
-        # load config from default template
->>>>>>> a67a3b5a
-        __app_config.load(CONFIG_TEMPLATE)
-    # read config
-    config = __app_config.config
-    return config
-
-
-def home_dir():
-    ''' Find JAMDICT_HOME folder.
-    if there is an environment variable that points to an existing directory
-    (e.g. export JAMDICT_HOME=/home/user/jamdict)
-    that folder will be used instead of the configured in jamdict JSON config file
-    '''
-    _config = read_config()
-    # [2020-06-01] Allow JAMDICT_HOME to be overridden by environment variables
-    if 'JAMDICT_HOME' in os.environ:
-        _env_jamdict_home = os.path.abspath(os.path.expanduser(os.environ['JAMDICT_HOME']))
-        if os.path.isdir(_env_jamdict_home):
-            logging.getLogger(__name__).debug("JAMDICT_HOME: {}".format(_env_jamdict_home))
-            return _env_jamdict_home
-    return _config.get('JAMDICT_HOME', __jamdict_home)
-
-
-def data_dir():
-    _config = read_config()
-    _data_dir = _config.get('JAMDICT_DATA', '{JAMDICT_HOME}/data').format(JAMDICT_HOME=home_dir())
-    return _data_dir
-
-
-def get_file(file_key):
-    ''' Get configured path by key '''
-    _config = read_config()
-    _data_dir = data_dir()
-    _home = home_dir()
-    _value = _config.get(file_key)
-    return _value.format(JAMDICT_DATA=_data_dir, JAMDICT_HOME=_home) if _value else ''
+# -*- coding: utf-8 -*-
+
+'''
+Jamdict configuration management
+
+Latest version can be found at https://github.com/neocl/jamdict
+
+@author: Le Tuan Anh <tuananh.ke@gmail.com>
+@license: MIT
+'''
+
+# Copyright (c) 2016, Le Tuan Anh <tuananh.ke@gmail.com>
+#
+# Permission is hereby granted, free of charge, to any person obtaining a copy
+# of this software and associated documentation files (the "Software"), to deal
+# in the Software without restriction, including without limitation the rights
+# to use, copy, modify, merge, publish, distribute, sublicense, and/or sell
+# copies of the Software, and to permit persons to whom the Software is
+# furnished to do so, subject to the following conditions:
+#
+# The above copyright notice and this permission notice shall be included in
+# all copies or substantial portions of the Software.
+#
+# THE SOFTWARE IS PROVIDED "AS IS", WITHOUT WARRANTY OF ANY KIND, EXPRESS OR
+# IMPLIED, INCLUDING BUT NOT LIMITED TO THE WARRANTIES OF MERCHANTABILITY,
+# FITNESS FOR A PARTICULAR PURPOSE AND NONINFRINGEMENT. IN NO EVENT SHALL THE
+# AUTHORS OR COPYRIGHT HOLDERS BE LIABLE FOR ANY CLAIM, DAMAGES OR OTHER
+# LIABILITY, WHETHER IN AN ACTION OF CONTRACT, TORT OR OTHERWISE, ARISING FROM,
+# OUT OF OR IN CONNECTION WITH THE SOFTWARE OR THE USE OR OTHER DEALINGS IN
+# THE SOFTWARE.
+
+########################################################################
+
+import os
+from pathlib import Path
+import logging
+
+from chirptext import AppConfig
+from chirptext.chio import read_file, write_file
+
+# ----------------------------------------------------------------------
+# Configuration
+# ----------------------------------------------------------------------
+
+MY_DIR = os.path.dirname(__file__)
+CONFIG_TEMPLATE = os.path.join(MY_DIR, 'data', 'config_template.json')
+__jamdict_home = os.environ.get('JAMDICT_HOME', MY_DIR)
+__app_config = AppConfig('jamdict', mode=AppConfig.JSON, working_dir=__jamdict_home)
+
+
+def _get_config_manager():
+    ''' Internal function for retrieving application config manager object
+    Don't use this directly, use read_config() method instead
+    '''
+    return __app_config
+
+
+def _ensure_config(config_path='~/.jamdict/config.json', mkdir=True):
+    _path = Path(os.path.expanduser(config_path))
+    # auto create config dir
+    if mkdir:
+        _path.parent.mkdir(exist_ok=True)
+    if not _path.exists():
+        default_config = read_file(CONFIG_TEMPLATE)
+        logging.getLogger(__name__).warning(f"Jamdict configuration file could not be found. A new configuration file will be generated at {_path}")
+        logging.getLogger(__name__).debug(f"Default config: {default_config}")
+        write_file(_path, default_config)
+
+
+def read_config(config_file=None, force_refresh=False, ensure_config=False):
+    ''' Read jamdict configuration (jamdict home folder, database name, etc.) from config file.
+
+    When no configuration is available, jamdict will default JAMDICT_HOME to ``~/.jamdict``
+
+    This function should be called right after import statements (i.e. before jam = Jamdict())
+
+    The "standard" locations for configuration file include but not limited to:
+    ~/.jamdict/config.json
+    ~/.config/jamdict/config.json
+    ./data/jamdict.json
+    ./jamdict.json
+    ./data/.jamdict.json
+    ./.jamdict.json
+    
+    :param config_file: Path to configuration file. When config_file is None, jamdict will try to guess the location of the file.
+    :param force_refresh: Force to re-read configuration from file
+    :param ensure_config: Create configuration file automatically if it does not exist
+    '''
+    if ensure_config and not config_file and not __app_config.locate_config():
+        # [2021-04-15] data can be installed via PyPI
+        # configuration file can be optional now
+        # load config from default template
+        _ensure_config()
+    if force_refresh or not __app_config.config:
+        if config_file and os.path.isfile(config_file):
+            __app_config.load(config_file)
+        elif not __app_config.config and not __app_config.locate_config():
+            __app_config.load()
+        else:
+            __app_config.load(CONFIG_TEMPLATE)
+    # read config
+    config = __app_config.config
+    return config
+
+
+def home_dir():
+    ''' Find JAMDICT_HOME folder.
+    if there is an environment variable that points to an existing directory
+    (e.g. export JAMDICT_HOME=/home/user/jamdict)
+    that folder will be used instead of the configured in jamdict JSON config file
+    '''
+    _config = read_config()
+    # [2020-06-01] Allow JAMDICT_HOME to be overridden by environment variables
+    if 'JAMDICT_HOME' in os.environ:
+        _env_jamdict_home = os.path.abspath(os.path.expanduser(os.environ['JAMDICT_HOME']))
+        if os.path.isdir(_env_jamdict_home):
+            logging.getLogger(__name__).debug("JAMDICT_HOME: {}".format(_env_jamdict_home))
+            return _env_jamdict_home
+    return _config.get('JAMDICT_HOME', __jamdict_home)
+
+
+def data_dir():
+    _config = read_config()
+    _data_dir = _config.get('JAMDICT_DATA', '{JAMDICT_HOME}/data').format(JAMDICT_HOME=home_dir())
+    return _data_dir
+
+
+def get_file(file_key):
+    ''' Get configured path by key '''
+    _config = read_config()
+    _data_dir = data_dir()
+    _home = home_dir()
+    _value = _config.get(file_key)
+    return _value.format(JAMDICT_DATA=_data_dir, JAMDICT_HOME=_home) if _value else ''